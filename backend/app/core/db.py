from sqlmodel import Session, create_engine, SQLModel, select
from app.core.config import settings
from app.models import Role, User, UserCreate
from app import crud

engine = create_engine(
    str(settings.SQLALCHEMY_DATABASE_URI),
    connect_args={"check_same_thread": False}, 
    echo=False
)

def init_db(session: Session | None = None) -> None:
    """Initialize the database."""
    if session is None:  
        session = Session(engine)  

    # Ensure tables exist
    SQLModel.metadata.create_all(engine)

    # Check if the admin user exists
    admin = session.exec(select(User).where(User.email == settings.FIRST_SUPERUSER)).first()
    if not admin:
        admin_in = UserCreate(
            role_id=None,
            name="Admin",
<<<<<<< HEAD
=======
            role_id=None,
>>>>>>> ef91dd6f
            email=settings.FIRST_SUPERUSER,
            password=settings.FIRST_SUPERUSER_PASSWORD,
            is_superuser=True,
            is_active=True,
        )
        admin = crud.create_user(session=session, user_in=admin_in)

    session.commit()  
    print("✅ Database initialized successfully!")
    session.commit()  


if __name__ == "__main__":
    with Session(engine) as session:
        init_db(session)<|MERGE_RESOLUTION|>--- conflicted
+++ resolved
@@ -1,32 +1,27 @@
 from sqlmodel import Session, create_engine, SQLModel, select
 from app.core.config import settings
-from app.models import Role, User, UserCreate
+from app.models import User, UserCreate
 from app import crud
 
 engine = create_engine(
     str(settings.SQLALCHEMY_DATABASE_URI),
     connect_args={"check_same_thread": False}, 
-    echo=False
+    echo=True
 )
 
-def init_db(session: Session | None = None) -> None:
+def init_db(session: Session| None = None) -> None:
     """Initialize the database."""
     if session is None:  
         session = Session(engine)  
 
-    # Ensure tables exist
     SQLModel.metadata.create_all(engine)
 
-    # Check if the admin user exists
     admin = session.exec(select(User).where(User.email == settings.FIRST_SUPERUSER)).first()
     if not admin:
         admin_in = UserCreate(
+            user_id="ADMIN001",
+            name="Admin",
             role_id=None,
-            name="Admin",
-<<<<<<< HEAD
-=======
-            role_id=None,
->>>>>>> ef91dd6f
             email=settings.FIRST_SUPERUSER,
             password=settings.FIRST_SUPERUSER_PASSWORD,
             is_superuser=True,
@@ -36,7 +31,6 @@
 
     session.commit()  
     print("✅ Database initialized successfully!")
-    session.commit()  
 
 
 if __name__ == "__main__":
